--- conflicted
+++ resolved
@@ -18,11 +18,8 @@
     "pydantic>=2.7.1",
     "python-telegram-bot>=22.1",
     "requests>=2.32.4",
-<<<<<<< HEAD
     "pydantic-settings>=2.2.1",
-=======
     "types-requests>=2.31.0",
->>>>>>> 6c4e7c33
 ]
 
 [tool.mypy]
